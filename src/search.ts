import { generateEmbedding, getEmbeddingDimensions } from './openai';
<<<<<<< HEAD
import { getOrCreateIndex, queryVectors, rerankMatches } from './pinecone';
=======
import { getOrCreateIndex, queryVectors, normalizeNamespace } from './pinecone';
>>>>>>> c56aa51e
import { getResources as getResourcesFromIndex } from './resource-manager';
import { SearchResult, SearchOptions, Resource } from './types';

export async function searchDocumentation(
  openaiKey: string,
  pineconeKey: string,
  indexName: string,
  query: string,
  sources?: string[],
  options: SearchOptions = {}
): Promise<SearchResult[]> {
  const normalizedNamespace = normalizeNamespace(options.namespace);
  const index = await getOrCreateIndex(
    pineconeKey,
    indexName,
    getEmbeddingDimensions()
  );
  
  const queryEmbedding = await generateEmbedding(openaiKey, query);
  
  const filter: Record<string, any> = {
    type: { $eq: 'doc' },
  };
  
  if (options.filter?.resourceId && options.filter.resourceId.length > 0) {
    filter.resourceId = { $in: options.filter.resourceId };
  } else if (sources) {
    filter.resourceId = { $in: sources };
  }
  
  if (options.filter?.url) {
    filter.url = { $regex: options.filter.url };
  }
  
  const matches = await queryVectors(
    index,
    queryEmbedding,
    options.limit || 10,
    Object.keys(filter).length > 0 ? filter : undefined,
    normalizedNamespace
  );

<<<<<<< HEAD
  // Optionally rerank using Pinecone hosted Cohere Rerank 3.5
  let results = matches.map(match => ({
=======
  return matches.map(match => ({
>>>>>>> c56aa51e
    id: match.id as string,
    score: match.score || 0,
    metadata: match.metadata as any,
  }));

  const rerankEnabled = options.rerankEnabled !== false; // default true
  if (rerankEnabled && results.length > 0) {
    const rerankTopN = Math.min(options.rerankTopN ?? results.length, results.length);
    const reranked = await rerankMatches(
      pineconeKey,
      query,
      results,
      { model: options.rerankModel || 'cohere-rerank-3.5', topN: rerankTopN }
    );
    // Sort by reranked score desc and then slice to requested limit
    results = reranked.sort((a, b) => (b.score - a.score)).slice(0, options.limit || 10);
  }

  return results;
}

export async function searchDocumentationGrouped(
  openaiKey: string,
  pineconeKey: string,
  indexName: string,
  query: string,
  options: SearchOptions & { returnPage?: boolean; perPageLimit?: number } = {}
) {
  const namespace = normalizeNamespace(options.namespace);
  const results = await searchDocumentation(
    openaiKey,
    pineconeKey,
    indexName,
    query,
    undefined,
    { ...options, namespace }
  );
  const perPageLimit = options.perPageLimit ?? 5;

  const byUrl = new Map<string, { url: string; score: number; hits: SearchResult[] }>();
  for (const r of results) {
    const url = (r.metadata as any).url as string;
    if (!url) continue;
    const g = byUrl.get(url) || { url, score: 0, hits: [] as SearchResult[] };
    g.hits.push(r);
    g.score = Math.max(g.score, r.score);
    byUrl.set(url, g);
  }

  const pages = [...byUrl.values()].sort((a, b) => b.score - a.score);

  if (!options.returnPage) {
    return pages.map(p => ({
      url: p.url,
      score: p.score,
      snippets: p.hits.slice(0, perPageLimit).map(h => (h.metadata as any).content),
    }));
  }

  const index = await getOrCreateIndex(
    pineconeKey,
    indexName,
    getEmbeddingDimensions()
  );
  const assembled: Array<{ url: string; score: number; page: string }> = [];
  for (const p of pages) {
    const all = await queryVectors(index, Array(3072).fill(0), 10000, { url: { $eq: p.url } }, namespace);
    all.sort((a: any, b: any) => String(a.id).localeCompare(String(b.id)));
    const pageMarkdown = all
      .filter((m: any) => (m.metadata as any).level !== 'file')
      .map((m: any) => (m.metadata as any).content)
      .join('\n\n');
    assembled.push({ url: p.url, score: p.score, page: pageMarkdown });
  }
  return assembled;
}

export async function listDocumentationSources(
  pineconeKey: string,
  indexName: string,
  status?: 'indexing' | 'ready' | 'error',
  namespace?: string
): Promise<Resource[]> {
  const index = await getOrCreateIndex(
    pineconeKey,
    indexName,
    getEmbeddingDimensions()
  );
  const resources = await getResourcesFromIndex(index, namespace);
  let filtered = resources.filter(r => r.type === 'doc');

  if (status) {
    filtered = filtered.filter(r => r.status === status);
  }
  
  return filtered;
}<|MERGE_RESOLUTION|>--- conflicted
+++ resolved
@@ -1,9 +1,5 @@
 import { generateEmbedding, getEmbeddingDimensions } from './openai';
-<<<<<<< HEAD
-import { getOrCreateIndex, queryVectors, rerankMatches } from './pinecone';
-=======
-import { getOrCreateIndex, queryVectors, normalizeNamespace } from './pinecone';
->>>>>>> c56aa51e
+import { getOrCreateIndex, queryVectors, normalizeNamespace, rerankMatches } from './pinecone';
 import { getResources as getResourcesFromIndex } from './resource-manager';
 import { SearchResult, SearchOptions, Resource } from './types';
 
@@ -46,12 +42,8 @@
     normalizedNamespace
   );
 
-<<<<<<< HEAD
   // Optionally rerank using Pinecone hosted Cohere Rerank 3.5
   let results = matches.map(match => ({
-=======
-  return matches.map(match => ({
->>>>>>> c56aa51e
     id: match.id as string,
     score: match.score || 0,
     metadata: match.metadata as any,
