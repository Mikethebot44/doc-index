--- conflicted
+++ resolved
@@ -456,12 +456,9 @@
   .option('-l, --limit <limit>', 'Maximum number of results', '10')
   .option('--grouped', 'Group results by page URL', false)
   .option('--return-page', 'Return assembled page markdown', false)
-<<<<<<< HEAD
   .option('--rerank', 'Enable reranking before returning results')
   .option('--no-rerank', 'Disable reranking and use raw vector scores')
-=======
   .option('-n, --namespace <name>', 'Pinecone namespace to target', '__default__')
->>>>>>> c56aa51e
   .action(async (query, options) => {
     const config = getConfig();
     const namespace = typeof options.namespace === 'string' && options.namespace.trim().length > 0
@@ -485,16 +482,16 @@
       const rerankOptions = hasRerankFlag ? { rerankEnabled: Boolean(options.rerank) } : {};
       const parsedLimit = Number.parseInt(options.limit, 10);
       const limit = Number.isFinite(parsedLimit) ? parsedLimit : 10;
+      const baseSearchOptions = {
+        limit,
+        namespace,
+        ...rerankOptions,
+      };
 
       if (options.grouped || options.returnPage) {
         const grouped = await sdk.searchDocumentationGrouped(query, {
-          limit,
+          ...baseSearchOptions,
           returnPage: Boolean(options.returnPage),
-<<<<<<< HEAD
-          ...rerankOptions,
-=======
-          namespace,
->>>>>>> c56aa51e
         });
         stopSpinner();
         if (options.returnPage) {
@@ -516,14 +513,7 @@
         const results = await sdk.searchDocumentation(
           query,
           options.sources.length > 0 ? options.sources : undefined,
-<<<<<<< HEAD
-          {
-            limit,
-            ...rerankOptions,
-          }
-=======
-          { limit: parseInt(options.limit), namespace }
->>>>>>> c56aa51e
+          baseSearchOptions
         );
         stopSpinner();
         console.log(`Found ${results.length} results:`);
@@ -612,12 +602,9 @@
   .argument('<query>', 'Query to summarize against')
   .option('--top <n>', 'Number of top pages', '3')
   .option('--model <model>', 'LLM model to use', 'gpt-5-mini')
-<<<<<<< HEAD
   .option('--rerank', 'Enable reranking before summarization retrieval')
   .option('--no-rerank', 'Disable reranking for summarization retrieval')
-=======
   .option('-n, --namespace <name>', 'Pinecone namespace to target', '__default__')
->>>>>>> c56aa51e
   .action(async (query, options) => {
     const config = getConfig();
     const namespace = typeof options.namespace === 'string' && options.namespace.trim().length > 0
@@ -636,13 +623,10 @@
       const hasRerankFlag = Object.prototype.hasOwnProperty.call(options, 'rerank');
       const rerankOptions = hasRerankFlag ? { rerankEnabled: Boolean(options.rerank) } : {};
       const summary = await sdk.summarizeDocumentation(query, {
-        topPages: parseInt(options.top),
+        topPages: Number.parseInt(options.top, 10),
         model: options.model,
-<<<<<<< HEAD
+        namespace,
         ...rerankOptions,
-=======
-        namespace,
->>>>>>> c56aa51e
       });
       stopSpinner();
       console.log(summary);
@@ -661,12 +645,9 @@
   .option('--steps <count>', 'Maximum number of tool round-trips', '4')
   .option('--temperature <value>', 'Sampling temperature for the model', '0.2')
   .option('--include-resources', 'Include the indexed resource list as agent context', false)
-<<<<<<< HEAD
   .option('--rerank', 'Enable reranking for agent retrieval tools')
   .option('--no-rerank', 'Disable reranking for agent retrieval tools')
-=======
   .option('-n, --namespace <name>', 'Pinecone namespace to target', '__default__')
->>>>>>> c56aa51e
   .action(async (questionWords: string[], options) => {
     const config = getConfig();
     const namespace = typeof options.namespace === 'string' && options.namespace.trim().length > 0
@@ -690,18 +671,14 @@
     let sawStreamChunk = false;
 
     try {
+      const hasRerankFlag = Object.prototype.hasOwnProperty.call(options, 'rerank');
       const response = await sdk.askAgent(question, {
         model: options.model,
         maxToolRoundtrips: Number.isFinite(steps) ? steps : undefined,
         temperature: Number.isFinite(temperature) ? temperature : undefined,
         includeResourceList: Boolean(options.includeResources),
-<<<<<<< HEAD
-        ...(Object.prototype.hasOwnProperty.call(options, 'rerank')
-          ? { rerankEnabled: Boolean(options.rerank) }
-          : {}),
-=======
         namespace,
->>>>>>> c56aa51e
+        ...(hasRerankFlag ? { rerankEnabled: Boolean(options.rerank) } : {}),
         onToken: chunk => {
           if (!chunk) return;
           if (!sawStreamChunk) {
