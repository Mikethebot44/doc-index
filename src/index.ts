import { fork } from 'child_process';
import { randomUUID } from 'crypto';
import { existsSync } from 'fs';
import { dirname, join } from 'path';
import { fileURLToPath } from 'url';
import {
  DocIndexConfig,
  IndexDocumentationOptions,
  SearchOptions,
  SearchResult,
  Resource,
  FindDocsOptions,
  FindDocsResult,
  AskAgentOptions,
  SummarizeOptions,
  IndexJob,
  CreateNamespaceOptions,
  CreateNamespaceResult,
  IndexRepositoryOptions,
  IndexRepositoryResult,
  SearchCodebaseOptions,
  SearchCodebaseResult,
} from './types';
import { indexDocumentation, searchFirecrawlUrls } from './firecrawl';
import { searchDocumentation, searchDocumentationGrouped } from './search';
import { getOrCreateIndex, normalizeNamespace } from './pinecone';
import { getEmbeddingDimensions, splitTextToTokenLimit } from './openai';
import {
  listJobs as loadJobs,
  getJob as loadJob,
  upsertJob,
  updateJob as patchJob,
  appendJobLog,
} from './job-store';

const workerModulePath = resolveWorkerModulePath();

function resolveCurrentDir(): string {
  if (typeof __dirname === 'string' && __dirname.length > 0) {
    return __dirname;
  }
  return dirname(fileURLToPath(import.meta.url));
}

function resolveWorkerModulePath(): string {
  const currentDir = resolveCurrentDir();
  const candidates = ['background-worker.js', 'background-worker.cjs', 'background-worker.mjs'];
  for (const candidate of candidates) {
    const candidatePath = join(currentDir, candidate);
    if (existsSync(candidatePath)) {
      return candidatePath;
    }
  }
  return join(currentDir, 'background-worker.js');
}

function formatJobError(error: unknown): string {
  if (error instanceof Error) {
    return error.message;
  }
  if (typeof error === 'string') {
    return error;
  }
  try {
    return JSON.stringify(error);
  } catch {
    return 'Unknown error';
  }
}

function generateJobId(): string {
  try {
    return `job_${randomUUID()}`;
  } catch {
    return `job_${Date.now().toString(36)}_${Math.random().toString(36).slice(2, 8)}`;
  }
}

function sanitizeIndexDocumentationOptions(
  options: IndexDocumentationOptions = {}
): IndexDocumentationOptions {
  const sanitized: IndexDocumentationOptions = {};
  if (typeof options.maxPages === 'number' && Number.isFinite(options.maxPages)) {
    sanitized.maxPages = options.maxPages;
  }
  if (typeof options.prompt === 'string') {
    sanitized.prompt = options.prompt;
  }
  if (Array.isArray(options.includePaths)) {
    sanitized.includePaths = [...options.includePaths];
  }
  if (Array.isArray(options.excludePaths)) {
    sanitized.excludePaths = [...options.excludePaths];
  }
  if (typeof options.namespace === 'string') {
    sanitized.namespace = options.namespace;
  }
  return sanitized;
}

function sanitizeIndexRepositoryOptions(
  options: IndexRepositoryOptions = {}
): IndexRepositoryOptions {
  const sanitized: IndexRepositoryOptions = {};
  if (typeof options.branch === 'string') {
    sanitized.branch = options.branch.trim();
  }
  if (Array.isArray(options.languages)) {
    const languages = options.languages
      .map(lang => (typeof lang === 'string' ? lang.trim() : ''))
      .filter(lang => lang.length > 0);
    if (languages.length > 0) {
      sanitized.languages = Array.from(new Set(languages));
    }
  }
  if (typeof options.maxFiles === 'number' && Number.isFinite(options.maxFiles)) {
    sanitized.maxFiles = options.maxFiles;
  }
  if (typeof options.maxFileSizeKb === 'number' && Number.isFinite(options.maxFileSizeKb)) {
    sanitized.maxFileSizeKb = options.maxFileSizeKb;
  }
  if (typeof options.namespace === 'string') {
    sanitized.namespace = options.namespace;
  }
  if (typeof options.enrichMetadata === 'boolean') {
    sanitized.enrichMetadata = options.enrichMetadata;
  }
  return sanitized;
}

export class DocIndexSDK {
  private openaiKey: string;
  private pineconeKey: string;
  private indexName: string;
  private firecrawlKey: string | undefined;
  private githubToken: string | undefined;
  private defaultNamespace: string | undefined;

  constructor(config: DocIndexConfig) {
    this.openaiKey = config.openaiKey;
    this.pineconeKey = config.pineconeKey;
    this.indexName = config.pineconeIndexName || 'doc-index';
    this.firecrawlKey = config.firecrawlKey;
    this.githubToken = config.githubToken;
    const trimmedNamespace =
      typeof config.pineconeNamespace === 'string' ? config.pineconeNamespace.trim() : '';
    this.defaultNamespace = trimmedNamespace ? normalizeNamespace(trimmedNamespace) : undefined;
  }

  private resolveNamespace(
    namespace?: string,
    options: { require?: boolean } = {}
  ): string {
    if (typeof namespace === 'string' && namespace.trim().length > 0) {
      return normalizeNamespace(namespace);
    }
    if (this.defaultNamespace) {
      return this.defaultNamespace;
    }
    if (options.require) {
      throw new Error(
        'Namespace is required for this operation. Provide a namespace via options or configure pineconeNamespace when creating DocIndexSDK.'
      );
    }
    return normalizeNamespace(undefined);
  }

  private async getIndexContext(
    namespace?: string,
    options: { require?: boolean } = {}
  ): Promise<{ index: any; namespace: string }> {
    const resolvedNamespace = this.resolveNamespace(namespace, options);
    const index = await getOrCreateIndex(
      this.pineconeKey,
      this.indexName,
      getEmbeddingDimensions()
    );
    return { index, namespace: resolvedNamespace };
  }

  async summarizeDocumentation(
    query: string,
<<<<<<< HEAD
    options: SummarizeOptions = {}
=======
    options: { topPages?: number; model?: string; namespace?: string } = {}
>>>>>>> c56aa51e
  ): Promise<string> {
    const topPages = options.topPages ?? 3;
    const modelName = options.model ?? 'gpt-5-mini';
    const namespace = this.resolveNamespace(options.namespace);

<<<<<<< HEAD
    const searchOptions: SearchOptions & { returnPage: boolean } = { returnPage: true };
    if (options.rerankEnabled !== undefined) {
      searchOptions.rerankEnabled = options.rerankEnabled;
    }
    if (options.rerankModel) {
      searchOptions.rerankModel = options.rerankModel;
    }
    if (options.rerankTopN !== undefined) {
      searchOptions.rerankTopN = options.rerankTopN;
    }

    const pages = await this.searchDocumentationGrouped(query, searchOptions);
=======
    const pages = await this.searchDocumentationGrouped(query, { returnPage: true, namespace });
>>>>>>> c56aa51e
    const top = (pages as any[]).slice(0, topPages);
    if (!top || top.length === 0) {
      throw new Error('No matching documents found to summarize');
    }

    const perPageMaxTokens = 2000;
    const parts: string[] = [];
    for (const p of top) {
      const slices = await splitTextToTokenLimit(this.openaiKey, String(p.page || ''), perPageMaxTokens);
      if (slices.length > 0) parts.push(`URL: ${p.url}\n\n${slices[0]}`);
    }
    if (parts.length === 0) {
      throw new Error('Unable to prepare content for summarization');
    }
    const corpus = parts.join('\n\n---\n\n');

    // Dynamic any-typed imports to avoid DTS coupling
    const aiMod: any = await import('ai');
    const openaiMod: any = await import('@ai-sdk/openai');
    const openaiProvider = openaiMod.createOpenAI({ apiKey: this.openaiKey });

    const result: any = await aiMod.generateText({
      model: openaiProvider(modelName),
      temperature: 0.3,
      maxOutputTokens: 400,
      prompt: `Summarize the key steps and important details succinctly.\n\nQuery: ${query}\n\nDocuments:\n${corpus}`,
    });
    const text = result?.text ?? '';
    if (!text || !String(text).trim()) {
      throw new Error('No summary returned by the model');
    }
    return String(text);
  }

  async askAgent(
    question: string,
    options: AskAgentOptions = {}
  ): Promise<string> {
    const namespace = this.resolveNamespace(options.namespace);
    const agentOptions: AskAgentOptions = { ...options, namespace };
    const { runDocIndexAgent } = await import('./agent');
    if (namespace !== this.defaultNamespace) {
      const scopedSdk = new DocIndexSDK({
        openaiKey: this.openaiKey,
        pineconeKey: this.pineconeKey,
        pineconeIndexName: this.indexName,
        firecrawlKey: this.firecrawlKey,
        pineconeNamespace: namespace,
      });
      return await runDocIndexAgent({
        sdk: scopedSdk,
        question,
        openaiKey: this.openaiKey,
        options: agentOptions,
      });
    }
    return await runDocIndexAgent({
      sdk: this,
      question,
      openaiKey: this.openaiKey,
      options: agentOptions,
    });
  }

  async indexDocumentation(
    url: string,
    options: IndexDocumentationOptions = {},
    onProgress?: (current: number, total: number) => void,
    onLog?: (message: string, level?: 'info' | 'error') => void
  ): Promise<string> {
    if (!this.firecrawlKey) {
      throw new Error('Firecrawl API key is required for indexing documentation');
    }

    const namespace = this.resolveNamespace(options.namespace, { require: true });
    const requestOptions: IndexDocumentationOptions = { ...options, namespace };

    const wrappedProgress = onProgress ? (progress: { current: number; total: number }) => {
      onProgress(progress.current, progress.total);
    } : undefined;

    return await indexDocumentation(
      this.openaiKey,
      this.pineconeKey,
      this.firecrawlKey,
      this.indexName,
      url,
      requestOptions,
      wrappedProgress,
      onLog
    );
  }

  async indexRepo(
    repo: string,
    options: IndexRepositoryOptions = {},
    onProgress?: (current: number, total: number) => void,
    onLog?: (message: string, level?: 'info' | 'error') => void
  ): Promise<IndexRepositoryResult> {
    if (!this.githubToken) {
      throw new Error('GitHub token is required for repository indexing');
    }
    const { index, namespace } = await this.getIndexContext(options.namespace, { require: true });
    const { indexGithubRepository } = await import('./repo-indexer');
    const sanitized = sanitizeIndexRepositoryOptions(options);
    const { namespace: _ignoredNamespace, ...repoOptions } = sanitized;
    return await indexGithubRepository({
      index,
      namespace,
      repo,
      openaiKey: this.openaiKey,
      githubToken: this.githubToken,
      options: repoOptions,
      onProgress,
      onLog,
    });
  }

  async enqueueIndexDocumentation(
    url: string,
    options: IndexDocumentationOptions = {}
  ): Promise<IndexJob> {
    if (!this.firecrawlKey) {
      throw new Error('Firecrawl API key is required for indexing documentation');
    }

    const namespace = this.resolveNamespace(options.namespace, { require: true });
    const requestOptions: IndexDocumentationOptions = { ...options, namespace };
    const jobId = generateJobId();
    const resourceId = `doc:${url}`;
    const sanitizedOptions = sanitizeIndexDocumentationOptions(requestOptions);
    const now = Date.now();

    const job: IndexJob = {
      id: jobId,
      type: 'docs',
      resourceId,
      url,
      options: sanitizedOptions,
      status: 'queued',
      progress: { current: 0, total: 0 },
      createdAt: now,
      updatedAt: now,
      logs: [],
    };

    await upsertJob(job);
    await appendJobLog(jobId, `Queued background indexing for ${url}`);

    try {
      this.spawnBackgroundWorker(job);
    } catch (error) {
      const message = formatJobError(error);
      await patchJob(jobId, { status: 'failed', error: message });
      await appendJobLog(jobId, `Failed to launch background worker: ${message}`, 'error');
      throw new Error(`Failed to start background index job: ${message}`);
    }

    return job;
  }

  async enqueueIndexRepo(
    repo: string,
    options: IndexRepositoryOptions = {}
  ): Promise<IndexJob> {
    if (!this.githubToken) {
      throw new Error('GitHub token is required for repository indexing');
    }

    const namespace = this.resolveNamespace(options.namespace, { require: true });
    const requestOptions: IndexRepositoryOptions = { ...options, namespace };
    const sanitizedOptions = sanitizeIndexRepositoryOptions(requestOptions);
    const { parseGithubRepo } = await import('./repo-indexer');
    const identity = parseGithubRepo(repo, sanitizedOptions.branch);
    sanitizedOptions.branch = identity.branch;

    const jobId = generateJobId();
    const now = Date.now();

    const job: IndexJob = {
      id: jobId,
      type: 'repo',
      resourceId: identity.resourceId,
      url: repo,
      repo: identity.slug,
      options: sanitizedOptions,
      status: 'queued',
      progress: { current: 0, total: 0 },
      createdAt: now,
      updatedAt: now,
      logs: [],
    };

    await upsertJob(job);
    await appendJobLog(jobId, `Queued background repository indexing for ${identity.slug}@${identity.branch}`);

    try {
      this.spawnBackgroundWorker(job);
    } catch (error) {
      const message = formatJobError(error);
      await patchJob(jobId, { status: 'failed', error: message });
      await appendJobLog(jobId, `Failed to launch background worker: ${message}`, 'error');
      throw new Error(`Failed to start background repository job: ${message}`);
    }

    return job;
  }

  async listIndexJobs(): Promise<IndexJob[]> {
    return await loadJobs();
  }

  async getIndexJob(jobId: string): Promise<IndexJob | undefined> {
    if (!jobId) {
      return undefined;
    }
    return await loadJob(jobId);
  }

  private spawnBackgroundWorker(job: IndexJob): void {
    const jobNamespace = this.resolveNamespace(job.options?.namespace, { require: true });
    const envConfig = JSON.stringify({
      openaiKey: this.openaiKey,
      pineconeKey: this.pineconeKey,
      pineconeIndexName: this.indexName,
      pineconeNamespace: jobNamespace,
      firecrawlKey: this.firecrawlKey,
      githubToken: this.githubToken,
    });

    const child = fork(workerModulePath, [], {
      detached: true,
      stdio: 'ignore',
      env: {
        ...process.env,
        DOC_INDEX_JOB_ID: job.id,
        DOC_INDEX_CONFIG: envConfig,
      },
    });

    child.on('error', error => {
      const message = formatJobError(error);
      void patchJob(job.id, {
        status: 'failed',
        error: message,
      });
      void appendJobLog(job.id, `Background worker error: ${message}`, 'error');
    });

    child.on('exit', code => {
      if (typeof code === 'number' && code !== 0) {
        const message = `Background worker exited with code ${code}`;
        void patchJob(job.id, {
          status: 'failed',
          error: message,
        });
        void appendJobLog(job.id, message, 'error');
      }
    });

    child.unref();
  }

  async searchDocumentation(
    query: string,
    sources?: string[],
    options: SearchOptions = {}
  ): Promise<SearchResult[]> {
    const namespace = this.resolveNamespace(options.namespace);
    const searchOptions: SearchOptions = { ...options, namespace };
    return await searchDocumentation(
      this.openaiKey,
      this.pineconeKey,
      this.indexName,
      query,
      sources,
      searchOptions
    );
  }

  async searchDocumentationGrouped(
    query: string,
    options: SearchOptions & { returnPage?: boolean; perPageLimit?: number } = {}
  ) {
    const namespace = this.resolveNamespace(options.namespace);
    return await searchDocumentationGrouped(
      this.openaiKey,
      this.pineconeKey,
      this.indexName,
      query,
      { ...options, namespace }
    );
  }

  async searchCodebase(
    query: string,
    options: SearchCodebaseOptions = {}
  ): Promise<SearchCodebaseResult> {
    const { index, namespace } = await this.getIndexContext(options.namespace, { require: true });
    const { searchRepositoryCodebase } = await import('./repo-search');
    const searchOptions: SearchCodebaseOptions = {
      repo: options.repo,
      topFileResults: options.topFileResults,
      topSnippetResults: options.topSnippetResults,
    };
    return await searchRepositoryCodebase({
      index,
      namespace,
      query,
      openaiKey: this.openaiKey,
      options: searchOptions,
    });
  }

  async findDocs(
    query: string,
    options: FindDocsOptions = {}
  ): Promise<FindDocsResult[]> {
    if (!this.firecrawlKey) {
      throw new Error('Firecrawl API key is required for finding documents');
    }
    return await searchFirecrawlUrls(this.firecrawlKey, query, options);
  }

  async createNamespace(
    name: string,
    options: CreateNamespaceOptions = {}
  ): Promise<CreateNamespaceResult> {
    const normalized = typeof name === 'string' ? name.trim() : '';
    if (!normalized) {
      throw new Error('Namespace name is required');
    }

    const placeholderId = options.placeholderId?.trim() || `__namespace__:${normalized}`;
    const dimensions = getEmbeddingDimensions();
    const placeholderValues = Array(dimensions).fill(0);
    if (placeholderValues.length > 0) {
      // Pinecone requires at least one non-zero value per vector; ensure placeholder is valid
      placeholderValues[0] = 1;
    }

    const index = await getOrCreateIndex(
      this.pineconeKey,
      this.indexName,
      dimensions
    );

    const namespaced =
      typeof index.namespace === 'function' ? index.namespace(normalized) : undefined;
    const target = namespaced ?? index;

    let existed = false;
    let existingMetadata: Record<string, unknown> | undefined;

    if (typeof target.fetch === 'function') {
      try {
        const fetchRequest = namespaced
          ? { ids: [placeholderId] }
          : { ids: [placeholderId], namespace: normalized };
        const response = await target.fetch(fetchRequest);
        const fetched = response?.vectors?.[placeholderId];
        if (fetched?.metadata && typeof fetched.metadata === 'object') {
          existingMetadata = fetched.metadata as Record<string, unknown>;
        }
        if (fetched) {
          existed = true;
        }
      } catch {
        // Ignore fetch errors; we'll attempt creation regardless.
      }
    }

    const metadata: Record<string, unknown> = {
      type: '__namespace__',
      namespace: normalized,
    };

    if (existingMetadata) {
      Object.assign(metadata, existingMetadata);
    }

    if (options.metadata) {
      Object.assign(metadata, options.metadata);
    }

    if (options.description) {
      metadata.description = options.description;
    }

    metadata.type = '__namespace__';
    metadata.namespace = normalized;

    if (!('createdAt' in metadata)) {
      metadata.createdAt = Date.now();
    }

    const vectorPayload = {
      id: placeholderId,
      values: placeholderValues,
      metadata,
    };

    if (namespaced && typeof namespaced.upsert === 'function') {
      await namespaced.upsert([vectorPayload]);
    } else if (typeof target.upsert === 'function') {
      try {
        await target.upsert({
          namespace: normalized,
          vectors: [vectorPayload],
        });
      } catch (error) {
        try {
          await target.upsert([vectorPayload], normalized);
        } catch {
          throw error;
        }
      }
    } else {
      throw new Error('Pinecone client does not support namespace creation');
    }

    return {
      name: normalized,
      placeholderId,
      created: !existed,
      metadata,
    };
  }

  async listResources(namespaceOverride?: string): Promise<Resource[]> {
    const { index, namespace } = await this.getIndexContext(namespaceOverride);
    const { getResources: getResourcesFromIndex } = await import('./resource-manager');
    return await getResourcesFromIndex(index, namespace);
  }

  async getResource(resourceId: string, namespaceOverride?: string): Promise<Resource | undefined> {
    const { index, namespace } = await this.getIndexContext(namespaceOverride);
    const { getResource: getResourceFromIndex } = await import('./resource-manager');
    return await getResourceFromIndex(index, resourceId, namespace);
  }

  async checkResourceStatus(resourceId: string, namespace?: string): Promise<Resource | undefined> {
    return await this.getResource(resourceId, namespace);
  }

  async renameResource(
    resourceId: string,
    newName: string,
    namespaceOverride?: string
  ): Promise<void> {
    const { index, namespace } = await this.getIndexContext(namespaceOverride, { require: true });
    const { updateResource: updateResourceMetadata } = await import('./resource-manager');
    await updateResourceMetadata(index, resourceId, { name: newName }, namespace);

    const { queryVectors, upsertVectors } = await import('./pinecone');
    const matches = await queryVectors(
      index,
      Array(3072).fill(0),
      10000,
      { resourceId: { $eq: resourceId } },
      namespace
    );

    const updates = matches.map(match => ({
      id: match.id as string,
      values: match.values as number[],
      metadata: {
        ...match.metadata,
        resourceName: newName,
      } as any,
    }));

    await upsertVectors(index, updates, namespace);
  }

  async deleteResource(resourceId: string, namespaceOverride?: string): Promise<void> {
    const { index, namespace } = await this.getIndexContext(namespaceOverride, { require: true });
    const { deleteResource: deleteResourceMetadata, deleteResourceFromPinecone: deleteVectorsFromPinecone } = await import('./resource-manager');
    await deleteResourceMetadata(index, resourceId, namespace);
    await deleteVectorsFromPinecone(index, resourceId, namespace);
  }
}

export * from './types';
<|MERGE_RESOLUTION|>--- conflicted
+++ resolved
@@ -180,18 +180,16 @@
 
   async summarizeDocumentation(
     query: string,
-<<<<<<< HEAD
     options: SummarizeOptions = {}
-=======
-    options: { topPages?: number; model?: string; namespace?: string } = {}
->>>>>>> c56aa51e
   ): Promise<string> {
     const topPages = options.topPages ?? 3;
     const modelName = options.model ?? 'gpt-5-mini';
     const namespace = this.resolveNamespace(options.namespace);
 
-<<<<<<< HEAD
-    const searchOptions: SearchOptions & { returnPage: boolean } = { returnPage: true };
+    const searchOptions: SearchOptions & { returnPage: boolean } = {
+      returnPage: true,
+      namespace,
+    };
     if (options.rerankEnabled !== undefined) {
       searchOptions.rerankEnabled = options.rerankEnabled;
     }
@@ -203,9 +201,6 @@
     }
 
     const pages = await this.searchDocumentationGrouped(query, searchOptions);
-=======
-    const pages = await this.searchDocumentationGrouped(query, { returnPage: true, namespace });
->>>>>>> c56aa51e
     const top = (pages as any[]).slice(0, topPages);
     if (!top || top.length === 0) {
       throw new Error('No matching documents found to summarize');
