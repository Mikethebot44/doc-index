# Document Indexing SDK

Index, enrich, and search documentation using OpenAI embeddings, Pinecone vector storage, and Firecrawl crawling.

## Features

- Index any documentation URL in the foreground or queue it for background processing
- Control crawls with prompts plus include/exclude filters, and receive structured progress logs
- Semantic chunking keeps sentence-level context together for improved recall
- Natural language search with grouped or raw results, optional page reconstruction, and source filtering
- File-level semantic metadata for both code and documentation, powered by lightweight LLM extraction
- Firecrawl-powered discovery for new documentation sources from the web, GitHub, or academic sites
- Summaries powered by OpenAI with automatic token-aware content trimming
- Background job tracking with resumable history, log streaming, and metadata repairs
- Resource management utilities to list, rename, delete, or inspect indexed sources
- Agent mode that can search, summarize, find, or index docs on demand
- Full programmatic API mirroring CLI capabilities
- Multi-namespace Pinecone support with dedicated creation and targeting tools

## Installation

```bash
npm install doc-index-sdk
```

## Setup

Set the required environment variables before using the CLI or SDK:

```bash
export OPENAI_API_KEY="your-openai-key"
export PINECONE_API_KEY="your-pinecone-key"
export FIRECRAWL_API_KEY="your-firecrawl-key"
export GITHUB_TOKEN="your-github-token"   # required for GitHub repository indexing
```

Optional environment variables:

- `PINECONE_INDEX_NAME` – override the default Pinecone index name (`doc-index`)
- `PINECONE_NAMESPACE` (or legacy `DOC_INDEX_NAMESPACE`) – default namespace to scope CLI/SDK operations (`__default__` if omitted)
- `DOC_INDEX_HOME` – customise where background job history is stored (defaults to `~/.doc-index/jobs.json`)
- `DOC_INDEX_GITHUB_TOKEN` – alternative variable the CLI checks for a GitHub token if `GITHUB_TOKEN` is unset

## Working With Namespaces

Namespaces let you segment vectors within a single Pinecone index (for example by environment, product line, or customer). If you do not specify one, the SDK falls back to the sentinel namespace `__default__`.

### Create a Namespace

Use the CLI to create a placeholder vector so Pinecone recognises the namespace:

```bash
doc-index create-namespace docs-team \
  --description "Primary documentation corpus" \
  --metadata '{"owner":"docs@example.com"}'
```

Options:

- `-d, --description <description>` – human-readable description stored as metadata
- `-m, --metadata <json>` – additional JSON metadata merged into the placeholder vector
- `-p, --placeholder-id <id>` – custom placeholder vector ID (defaults to `__namespace__:<name>`)

Programmatically you can call:

```typescript
await sdk.createNamespace('docs-team', {
  description: 'Primary documentation corpus',
  metadata: { owner: 'docs@example.com' },
  // placeholderId is optional; defaults to "__namespace__:<name>"
  placeholderId: '__namespace__:docs-team',
});
```

The SDK method mirrors the CLI flags. Pass `description`, `metadata`, and `placeholderId` as fields on the second argument to control the stored metadata and placeholder vector ID.

### Target a Namespace

Most CLI commands accept `-n, --namespace <name>`; when omitted, the CLI uses `PINECONE_NAMESPACE` and finally `__default__`. The SDK mirrors this behaviour through optional `namespace` arguments.

Examples:

```bash
doc-index index-docs https://docs.example.com --namespace docs-team
doc-index search-docs "webhook retries" --namespace staging
doc-index summarize-docs "rollout plan" --namespace prod
```

Mutating operations (indexing, enqueuing jobs, renaming, deleting resources) require a namespace. The SDK throws if none is provided, so make sure to pass `namespace` explicitly or configure `pineconeNamespace` when instantiating `DocIndexSDK`.

## CLI Usage

All commands are available through the `doc-index` binary that ships with the package. Run `doc-index --help` for the full command list.

### Index Documentation

```bash
doc-index index-docs https://docs.example.com "Ignore marketing and blog pages"
```

Options:

- `-m, --max-pages <max>` – maximum pages to crawl (default: 100)
- `-p, --prompt <prompt>` – override the inline prompt argument
- `-i, --include <paths...>` – only crawl URLs containing these substrings
- `-e, --exclude <paths...>` – skip URLs containing these substrings
- `-b, --background` – enqueue the crawl to run in a detached worker
- `-n, --namespace <name>` – Pinecone namespace to target (default: `__default__`)

Foreground runs stream progress updates (`Progress: <current>/<total> chunks indexed`) and Firecrawl logs in place. When `--background` is used the command exits immediately after queuing and prints the job ID and resource ID so you can monitor it later.

Behind the scenes the SDK now produces *both* file-level and snippet-level embeddings for each documentation page. A lightweight MDAST pass extracts headings, links, and code languages; a fast LLM call infers semantic attributes (purpose, audience, complexity, topics), and these are embedded alongside the existing sentence-aware snippet chunks. The result is hierarchical retrieval parity with code repositories—high-level doc summaries surface quickly while deeper snippets remain available for precise answers.

### Index a GitHub Repository

```bash
doc-index index-repo https://github.com/firecrawl/firecrawl \
  --branch canary \
  --lang ts tsx \
  --max-files 250 \
  --namespace repos \
  --enrich-metadata
```

The CLI fetches the repository via the GitHub API, extracts lightweight symbol metadata, embeds file- and snippet-level representations, and stores them in Pinecone under the namespace you provide. Key flags:

- `-r, --branch <name>` – branch to index (default: `main`)
- `--lang <languages...>` – restricts files by language/extension (for example `ts`, `tsx`, `py`)
- `--max-files <count>` – hard cap on the number of files to embed (default: 1000)
- `--max-file-size <kb>` – skip files larger than the given size in kilobytes (default: 100)
- `--enrich-metadata` – invoke an LLM to infer semantic metadata before embedding
- `-n, --namespace <name>` – Pinecone namespace for the vectors (default: `__default__`)

Add `--background` to queue the job and let the detached worker process it. Track progress with `doc-index status <job-id>`. Combine with `--enrich-metadata` to capture semantic file summaries in the background.

### Search Indexed Code

```bash
doc-index search-code "verify jwt token middleware" \
  --repo vercel/next.js \
  --namespace repos
```

The search command runs hierarchical retrieval: it queries both file-level vectors and snippet-level vectors, then merges and ranks the matches so you can jump straight to the most relevant symbol or file. Options:

- `-r, --repo <owner/repo>` – limit to a specific repository slug
- `--files <count>` – number of file-level matches to request (default: 8)
- `--snippets <count>` – number of snippet-level matches to request (default: 16)
- `-n, --namespace <name>` – namespace to search (default: `__default__`)

### Track Jobs and Resources

```bash
# List all indexed resources and their metadata
doc-index list

# Check the status of a job or resource
doc-index status <job-id|resource-id>

# Rename or delete a resource
doc-index rename <resource-id> "New Display Name"
doc-index delete <resource-id>
```

`doc-index status` works for both job IDs (e.g. `job_123...`) and resource IDs (`doc:https://...`). For jobs the CLI prints progress, timestamps, recent logs, and the associated resource. For resources it shows the latest chunk counts, timestamps, and error state if present.

### Search Documentation

```bash
doc-index search-docs "how to configure the API"
```

Options:

- `-s, --sources <sources...>` – limit to specific resource IDs
- `-l, --limit <limit>` – maximum results (default: 10)
- `--grouped` – return grouped matches by page URL
- `--return-page` – include reconstructed page markdown alongside grouped results
- `-n, --namespace <name>` – Pinecone namespace to query (default: `__default__`)

By default, search results are reranked using Pinecone’s hosted Cohere Rerank 3.5 model for higher precision. The CLI uses defaults; you can customize reranking via the SDK.

### Summarize Documentation

```bash
doc-index summarize-docs "kicking off ingestion"
```

Options:

- `--top <n>` – number of top-ranked pages to summarise (default: 3)
- `--model <model>` – OpenAI model alias for summarisation (default: `gpt-5-mini`)
- `-n, --namespace <name>` – Pinecone namespace to query (default: `__default__`)

### Find Docs on the Web

```bash
doc-index find-docs "How to build GraphQL APIs in Next.js"
```

Options:

- `-l, --limit <limit>` – maximum results (default: 10)
- `--github` – include GitHub repositories and discussions
- `--research` – include academic and research sources
- `--pdf` – include PDF documents when available

### Ask the Agent

```bash
doc-index ask-agent "How do I integrate Stripe Sigma?"
```

Options:

- `--model <model>` – underlying LLM alias (default: `gpt-5-mini`)
- `--steps <count>` – maximum tool round-trips (default: 4)
- `--temperature <value>` – sampling temperature (default: 0.2)
- `--include-resources` – provide the resource list as context for the agent
- `-n, --namespace <name>` – Pinecone namespace the agent should operate within (default: `__default__`)

The agent can call into search, summarisation, find-docs, or indexing tools as needed to answer questions.

## Programmatic Usage

### Instantiate the SDK

```typescript
import { DocIndexSDK } from 'doc-index-sdk';

const sdk = new DocIndexSDK({
  openaiKey: process.env.OPENAI_API_KEY!,
  pineconeKey: process.env.PINECONE_API_KEY!,
  firecrawlKey: process.env.FIRECRAWL_API_KEY!,
  pineconeIndexName: process.env.PINECONE_INDEX_NAME,
  pineconeNamespace: process.env.PINECONE_NAMESPACE,
  githubToken: process.env.GITHUB_TOKEN || process.env.DOC_INDEX_GITHUB_TOKEN,
});
```

### Create a Namespace (SDK)

```typescript
await sdk.createNamespace('docs-team', {
  description: 'Primary documentation corpus',
  metadata: { owner: 'docs@example.com' },
  placeholderId: '__namespace__:docs-team', // optional
});
```

- `description` (string) – stored in the placeholder vector metadata
- `metadata` (object) – arbitrary key/value metadata appended to the placeholder
- `placeholderId` (string) – override the default `__namespace__:<name>` vector ID

### Index Documentation (Foreground)

```typescript
const resourceId = await sdk.indexDocumentation(
  'https://docs.example.com',
  {
    maxPages: 150,
    prompt: 'Focus on API reference pages and skip marketing content.',
    includePaths: ['/api', '/guides'],
    excludePaths: ['/blog', '/changelog'],
    namespace: 'docs-team',
  },
  (current, total) => {
    console.log(`Indexed ${current}/${total} chunks`);
  },
  (message, level) => {
    if (level === 'error') {
      console.error(message);
    } else {
      console.log(message);
    }
  },
);
```

### Index Documentation (Background Queue)

```typescript
const job = await sdk.enqueueIndexDocumentation(
  'https://docs.example.com',
  { maxPages: 100, namespace: 'docs-team' },
);

console.log('Queued job:', job.id);

// Later on:
const details = await sdk.getIndexJob(job.id);
console.log(details?.status, details?.progress);
```

Additional helpers:

- `await sdk.listIndexJobs()` – fetch persisted job history
- `await sdk.checkResourceStatus(resourceId)` – latest metadata for an indexed resource

### Search and Summarise

```typescript
const searchResults = await sdk.searchDocumentation(
  'how to configure the API endpoint',
  ['doc:https://docs.example.com'],
<<<<<<< HEAD
  {
    limit: 5,
    // Reranking options (optional; defaults shown)
    rerankEnabled: true,
    rerankModel: 'cohere-rerank-3.5',
    rerankTopN: 5,
  },
=======
  { limit: 5, namespace: 'docs-team' },
>>>>>>> c56aa51e
);

const grouped = await sdk.searchDocumentationGrouped('webhooks', {
  limit: 3,
  returnPage: true,
  namespace: 'docs-team',
});

const summary = await sdk.summarizeDocumentation('kick off ingestion flow', {
  topPages: 3,
  model: 'gpt-5-mini',
  namespace: 'docs-team',
});

// Each result now carries file-level metadata such as primaryPurpose, audience, topics, etc.
console.log(searchResults[0].metadata.primaryPurpose);
```

### Discover New Sources

```typescript
const links = await sdk.findDocs('Most recent Supabase PRs', {
  limit: 5,
  includeGithub: true,
});
```

### Ask the Agent

```typescript
const answer = await sdk.askAgent('How do I integrate Stripe Sigma?', {
  model: 'gpt-5-mini',
  includeResourceList: true,
  maxToolRoundtrips: 4,
  namespace: 'docs-team',
});
console.log(answer);
```

### Manage Resources

```typescript
const resources = await sdk.listResources('docs-team');
const resource = await sdk.getResource('doc:https://docs.example.com', 'docs-team');

await sdk.renameResource('doc:https://docs.example.com', 'Example Docs', 'docs-team');
await sdk.deleteResource('doc:https://docs.example.com', 'docs-team');
```

> **Tip:** Mutating helpers (`renameResource`, `deleteResource`, `enqueueIndexDocumentation`, etc.) operate on the namespace configured on the SDK instance. Instantiate `new DocIndexSDK({ ..., pineconeNamespace: 'docs-team' })` or pass an explicit namespace argument when you need to target a different namespace.

### Index a GitHub Repository

```typescript
const repoResult = await sdk.indexRepo(
  'https://github.com/vercel/next.js',
  {
    branch: 'canary',
    languages: ['ts', 'tsx'],
    maxFiles: 250,
    namespace: 'repos',
    enrichMetadata: true,
  },
  (current, total) => {
    console.log(`Progress: ${current}/${total}`);
  }
);

console.log(repoResult.filesIndexed, 'files indexed');
console.log(repoResult.snippetsIndexed, 'snippets indexed');
console.log(repoResult.metadataEnriched, 'files enriched');
```

The SDK automatically cleans up any previous vectors for the repository namespace combination before uploading new embeddings. Provide `maxFileSizeKb` if you need to clamp large files (defaults to 100 KB).

Queue the same work without blocking the current process:

```typescript
const job = await sdk.enqueueIndexRepo('vercel/next.js', {
  branch: 'canary',
  namespace: 'repos',
  enrichMetadata: true,
});

console.log('Queued repo job:', job.id);
```

### Search an Indexed Codebase

```typescript
const codeResult = await sdk.searchCodebase('verify jwt token middleware', {
  repo: 'vercel/next.js',
  topFileResults: 8,
  topSnippetResults: 16,
  namespace: 'repos',
});

const [first] = codeResult.matches;
if (first) {
  console.log(`Top match (${first.granularity}):`, first.repo, first.path, first.symbol);
  console.log('Preview:', first.preview);
}
```

File-level and snippet-level matches are automatically merged and ranked. Inspect `codeResult.topMatch` for the highest-scoring candidate.

## Architecture

- **OpenAI**: Generates text embeddings using `text-embedding-3-large`
- **Pinecone**: Stores and queries vectors with cosine similarity; optionally reranks candidates via hosted models (Cohere Rerank 3.5)
- **Firecrawl**: Crawls and scrapes documentation pages

### Chunking Strategy

- **Semantic markdown**: Sentence-level embeddings flag topic breaks, then chunks merge to ~1.2k tokens
- **Page anchors**: Each page stores an aggregate vector for summary retrieval
- **Token guardrails**: Long sections recursively split to stay under model limits

### Resource Tracking

Resources are tracked with status:
- `indexing`: Currently being indexed
- `ready`: Successfully indexed
- `error`: Indexing failed

## Error Handling

The SDK includes comprehensive error handling with:
- Automatic retries for rate limits (exponential backoff)
- Timeout handling
- Detailed error messages
- Progress tracking

## License

MIT

# doc-index<|MERGE_RESOLUTION|>--- conflicted
+++ resolved
@@ -303,17 +303,14 @@
 const searchResults = await sdk.searchDocumentation(
   'how to configure the API endpoint',
   ['doc:https://docs.example.com'],
-<<<<<<< HEAD
   {
     limit: 5,
+    namespace: 'docs-team',
     // Reranking options (optional; defaults shown)
     rerankEnabled: true,
     rerankModel: 'cohere-rerank-3.5',
     rerankTopN: 5,
   },
-=======
-  { limit: 5, namespace: 'docs-team' },
->>>>>>> c56aa51e
 );
 
 const grouped = await sdk.searchDocumentationGrouped('webhooks', {
@@ -326,6 +323,7 @@
   topPages: 3,
   model: 'gpt-5-mini',
   namespace: 'docs-team',
+  rerankEnabled: false,
 });
 
 // Each result now carries file-level metadata such as primaryPurpose, audience, topics, etc.
